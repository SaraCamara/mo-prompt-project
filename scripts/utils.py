# utils.py
import collections
import json
import os
import re
import yaml
import random
import pandas as pd
import requests
import openai
import numpy as np
import matplotlib.pyplot as plt
from sklearn.metrics import accuracy_score, f1_score, precision_score, recall_score
from nltk.tokenize import TreebankWordTokenizer


tokenizer = TreebankWordTokenizer()


# Seção: Configuração e Carregamento de Dados

def load_credentials_from_yaml(path_to_yaml="config/credentials.yaml"):
    if not os.path.exists(path_to_yaml):
        print(f"[utils] ERRO: Arquivo de credenciais '{path_to_yaml}' não encontrado.")
        return None
    try:
        with open(path_to_yaml, "r") as f:
            creds = yaml.safe_load(f)
        if not creds:
            print(f"[utils] ERRO: Arquivo de credenciais '{path_to_yaml}' está vazio ou malformado.")
            return None
        
        print(f"[utils] Credenciais carregadas de '{path_to_yaml}'.")
        return creds
    except Exception as e:
        print(f"[utils] ERRO ao carregar credenciais de '{path_to_yaml}': {e}")
        return None


def load_settings(settings_path="config/experiment_settings.yaml", credentials=None):
    if not os.path.exists(settings_path):
        print(f"[utils] ERRO: Arquivo de configurações '{settings_path}' não encontrado.")
        return None
    if credentials is None:
        print(f"[utils] ERRO: Credenciais não fornecidas para resolver placeholders.")
        return None
    try:
        with open(settings_path, "r") as f:
            settings_str = f.read()
        def resolve_placeholder(match):
            placeholder_key = match.group(1)
            value = credentials.get(placeholder_key)
            if value is not None:
                return str(value)
            else:
                print(f"[utils] [!] ATENÇÃO: Placeholder '{placeholder_key}' não encontrado em credentials.yaml.")
                return f"ERRO_PLACEHOLDER_{placeholder_key}"
        settings_str_resolved = re.sub(r"\$\{(\w+)\}", resolve_placeholder, settings_str)
        settings = yaml.safe_load(settings_str_resolved)
        if not settings:
            print(f"[utils] ERRO: Configurações em '{settings_path}' estão vazias.")
            return None
        print(f"[utils] Configurações carregadas e processadas de '{settings_path}'.")
        return settings
    except Exception as e:
        print(f"[utils] ERRO ao carregar ou processar '{settings_path}': {e}")
        return None


def load_initial_prompts(filepath):
    try:
        with open(filepath, 'r', encoding='utf-8') as f:
            prompts = [line.strip() for line in f.readlines() if line.strip()]
        if not prompts:
            print(f"[utils] Arquivo de prompts '{filepath}' está vazio.")
            return []
        print(f"[utils] {len(prompts)} prompts carregados de '{filepath}'.")
        return prompts
    except FileNotFoundError:
        print(f"[utils] Arquivo de prompts '{filepath}' não encontrado.")
        return []


def load_dataset(config):
    task = config.get("task")
    filepath = config.get("dataset_path")

    if not filepath or not os.path.exists(filepath):
        print(f"[utils] ERRO: Arquivo de dataset '{filepath}' não encontrado.")
        return None

    try:
        if task == 'imdb':
            df = pd.read_csv(filepath)
            print(f"[utils] Dataset IMDB carregado com {len(df)} registros.")
            return df
        elif task == 'squad':
            df = pd.read_csv(filepath)
            print(f"[utils] Dataset SQuAD carregado com {len(df)} registros.")
            return df
        else:
            print(f"[utils] ERRO: Tarefa '{task}' desconhecida para carregamento de dataset.")
            return None

    except Exception as e:
        print(f"[utils] Erro ao carregar ou processar o dataset '{filepath}': {e}")
        return None


# Seção: Requisições a Modelos

def query_maritalk(full_prompt, model_config):
    model_name = model_config.get("name", "sabiazinho-3")
    api_key = model_config.get("chave_api")
    endpoint_url = model_config.get("endpoint")
    if not api_key or not endpoint_url:
        print(f"[utils] [Maritalk] API Key ou Endpoint não configurado para {model_name}.")
        return "erro_configuracao"
    request_data = {"model": model_name, "messages": [{"role": "user", "content": full_prompt}]}
    try:
        response = requests.post(
            url=endpoint_url,
            headers={"Authorization": f"Bearer {api_key}", "Content-Type": "application/json"},
            json=request_data,
            timeout=55
        )
        response.raise_for_status()
        return response.json().get("answer", "").strip().lower()
    except Exception as e:
        print(f"[utils] Erro ao consultar o Maritalk ({model_name}): {e}")
        return "erro_api"


def query_ollama(prompt, model_config):
    model_name = model_config.get("name")
    server_url = model_config.get("endpoint")
    if not model_name or not server_url:
        print(f"[utils] [Ollama] Nome do modelo ou URL do servidor não configurado.")
        return "erro_configuracao"
    if server_url.endswith("/api/generate"):
        chat_server_url = server_url.replace("/api/generate", "/api/chat")
    elif not server_url.endswith("/api/chat"):
        chat_server_url = server_url.rstrip('/') + "/api/chat"
    else:
        chat_server_url = server_url
    try:
        response = requests.post(
            url=chat_server_url,
            json={"model": model_name, "messages": [{"role": "user", "content": prompt}], "stream": False},
            timeout=55
        )
        response.raise_for_status()
        data = response.json()
        return data.get("message", {}).get("content", "").strip().lower()
    except requests.exceptions.RequestException as e:
        print(f"[utils] Erro ao consultar modelo Ollama '{model_name}': {e}")
        return "erro_api"


# Seção: Operadores Evolutivos

def _call_openai_api(messages, generator_config, temperature=0.8):
    local_api_key = generator_config.get("chave_api")
    local_api_base = generator_config.get("endpoint")
    model_name = generator_config.get("name")
    if not local_api_key:
        print(f"[utils] [OpenAI] ERRO CRÍTICO: Chave API não fornecida.")
        return "erro_configuracao_gerador_sem_chave_api"
    if not model_name:
        print(f"[utils] [OpenAI] Nome do modelo não fornecido.")
        return "erro_configuracao_gerador_sem_modelo"
    original_api_key = openai.api_key
    original_api_base = openai.api_base
    try:
        openai.api_key = local_api_key
        openai.api_base = local_api_base if local_api_base else "https://api.openai.com/v1"
        response = openai.ChatCompletion.create(model=model_name, messages=messages, temperature=temperature)
        return response.choices[0].message["content"].strip()
    except openai.error.AuthenticationError as e:
        print(f"[utils] ERRO DE AUTENTICAÇÃO com a API OpenAI: {e}.")
        return "erro_api_gerador_autenticacao"
    except Exception as e:
        print(f"[utils] Erro inesperado durante a chamada da API OpenAI para '{model_name}': {type(e).__name__} - {e}")
        return "erro_api_gerador_inesperado"
    finally:
        openai.api_key = original_api_key
        openai.api_base = original_api_base


def crossover_and_mutation_ga(pair_of_parent_prompts, config):
    generator_config = config.get("generator")
    if not generator_config:
        print("[utils] Configuração do gerador não encontrada.")
        return [{"prompt": "erro_configuracao_gerador"}]
    if len(pair_of_parent_prompts) != 2:
        print("[utils] crossover_and_mutation_ga espera exatamente dois pais.")
        return [{"prompt": "erro_numero_pais_invalido"}]
    template_generator = generator_config.get("template_generator", {})
    system_instruction = template_generator.get("system")
    user_instruction_crossover = template_generator.get("user_crossover")
    user_instruction_mutation = template_generator.get("user_mutation")
    prompt_a = pair_of_parent_prompts[0]["prompt"]
    prompt_b = pair_of_parent_prompts[1]["prompt"]
    crossover_messages = [{"role": "system", "content": system_instruction}, {"role": "user", "content": user_instruction_crossover.format(prompt_a=prompt_a, prompt_b=prompt_b)}]
    crossover_prompt = _call_openai_api(crossover_messages, generator_config)
    if "erro_" in crossover_prompt:
        return [{"prompt": f"prompt_gerado_com_erro_crossover ({crossover_prompt})"}]
    mutation_messages = [{"role": "system", "content": system_instruction}, {"role": "user", "content": user_instruction_mutation.format(prompt=crossover_prompt)}]
    mutated_prompt = _call_openai_api(mutation_messages, generator_config)
    if "erro_" in mutated_prompt:
        return [{"prompt": f"prompt_gerado_com_erro_mutacao ({mutated_prompt})"}]
    else:
        return [{"prompt": mutated_prompt}]


<<<<<<< HEAD
# Seção: Avaliação de Prompts positivo/negativo
=======
def mop_crossover_and_mutation_ga(pair_of_parent_prompts, config):
    """
    Realiza Crossover e, condicionalmente, Mutação.
    """
    generator_config = config.get("generator")
    
    # Carrega a taxa de mutação do config, default 1.0 (100%)
    evo_params = config.get("evolution_params", {})
    mutation_rate = evo_params.get("mutation_rate", 1.0) 

    if not generator_config:
        return [{"prompt": "erro_configuracao_gerador"}]

    template_generator = generator_config.get("template_generator", {})
    system_instruction = template_generator.get("system", "Você é um otimizador de prompts.")
    user_instruction_crossover = template_generator.get("user_crossover", "Combine: {prompt_a} e {prompt_b}")
    user_instruction_mutation = template_generator.get("rate_user_mutation", "Mute: {prompt}")

    prompt_a = pair_of_parent_prompts[0]["prompt"] if isinstance(pair_of_parent_prompts[0], dict) else pair_of_parent_prompts[0]
    prompt_b = pair_of_parent_prompts[1]["prompt"] if isinstance(pair_of_parent_prompts[1], dict) else pair_of_parent_prompts[1]

    # CROSSOVER
    crossover_messages = [
        {"role": "system", "content": system_instruction},
        {"role": "user", "content": user_instruction_crossover.format(prompt_a=prompt_a, prompt_b=prompt_b)}
    ]
    
    # Temperatura média para o crossover (ex: 0.5 - 0.7)
    current_prompt = _call_openai_api(crossover_messages, generator_config, temperature=0.6)
    
    if "erro_" in current_prompt:
        return [{"prompt": f"erro_crossover ({current_prompt})"}]

    # MUTAÇÃO CONDICIONAL
    # Gera um número aleatório entre 0.0 e 1.0
    # Se for MENOR que a taxa (ex: 0.6), aplica a mutação.
    # Caso contrário, o filho é apenas o resultado do crossover.
    
    if random.random() < mutation_rate:
        # print(f"[utils] Aplicando mutação (Taxa: {mutation_rate})...")
        mutation_messages = [
            {"role": "system", "content": system_instruction},
            {"role": "user", "content": user_instruction_mutation.format(prompt=current_prompt)}
        ]
        # Aumento de temperatura para forçar diversidade se ocorrer a mutação
        mutated_prompt = _call_openai_api(mutation_messages, generator_config, temperature=0.9)
        
        if "erro_" not in mutated_prompt:
            current_prompt = mutated_prompt
        else:
            return [{"prompt": f"erro_mutacao ({mutated_prompt})"}]
    
    # else:
        # print(f"[utils] Mutação pulada pelo sorteio (mantendo resultado do crossover).")

    return [{"prompt": current_prompt}]


# Seção: Avaliação de Prompts
>>>>>>> b7f71264

def evaluate_prompt_single(prompt_instruction: str, text: str, label: int,
                        evaluator_config: dict, strategy_config: dict,
                        experiment_settings: dict) -> tuple[int, str]:
    strategy_name = strategy_config.get("name", "desconhecida").lower()
    template_str = strategy_config.get("template")
    if not isinstance(prompt_instruction, str): prompt_instruction = str(prompt_instruction)
    if not isinstance(text, str): text = str(text)
    if not template_str:
        print(f"[utils] Template não encontrado para a estratégia '{strategy_name}'.")
        return 1 - label, "erro_template_ausente"
    instruction_suffix = "\nResponda apenas com '1' para resenhas positivas ou '0' para resenhas negativas."
    format_args = {"text": text, "prompt_instruction": prompt_instruction}
    if strategy_name == "cot": pass
    elif strategy_name == "few-shot":
        format_args["prompt_instruction"] += instruction_suffix
        format_args["examples"] = strategy_config.get("examples", "")
    else: # zero-shot e outros
        format_args["prompt_instruction"] += instruction_suffix
    try:
        full_prompt = template_str.format(**format_args)
    except KeyError as e:
        print(f"[utils] ERRO DE FORMATAÇÃO para '{strategy_name}': placeholder {e} ausente.")
        return 1 - label, f"erro_formatacao_template"
    evaluator_type = evaluator_config.get("tipo", "").lower()
    if evaluator_type == "maritalk": response_text = query_maritalk(full_prompt, evaluator_config)
    elif evaluator_type == "ollama": response_text = query_ollama(full_prompt, evaluator_config)
    else:
        print(f"[utils] Tipo de avaliador desconhecido: '{evaluator_type}'")
        response_text = "erro_tipo_avaliador"
    prediction = extract_label(response_text)
    if prediction is None:
        prediction = 1 - label
    return prediction, response_text

def evaluate_prompt_single_squad(prompt_instruction: str, contexto: str, pergunta: str, executor_config: dict, strategy_config: dict) -> str:
    template_str = strategy_config.get("template")
    if not template_str:
        print(f"[utils] Template não encontrado para a estratégia SQuAD.")
        return ""

    format_args = {
        "INSTRUÇÃO_VARIAVEL": prompt_instruction,
        "contexto": contexto,
        "pergunta": pergunta
    }

    try:
        full_prompt = template_str.format(**format_args)
    except KeyError as e:
        print(f"[utils] ERRO DE FORMATAÇÃO para SQuAD: placeholder {e} ausente.")
        return ""

    executor_type = executor_config.get("tipo", "").lower()
    if executor_type == "maritalk":
        response_text = query_maritalk(full_prompt, executor_config)
    elif executor_type == "ollama":
        response_text = query_ollama(full_prompt, executor_config)
    else:
        print(f"[utils] Tipo de executor desconhecido: '{executor_type}'")
        response_text = ""

    return response_text



def evaluate_prompt(prompt_instruction, dataset, executor_config, strategy_config, experiment_settings, output_dir):
    task = experiment_settings.get("task")
    if task == 'imdb':
        return evaluate_prompt_imdb(prompt_instruction, dataset, executor_config, strategy_config, experiment_settings, output_dir)
    elif task == 'squad':
        return evaluate_prompt_squad(prompt_instruction, dataset, executor_config, strategy_config, experiment_settings, output_dir)
    else:
        print(f"[utils] ERRO: Tarefa de avaliação '{task}' desconhecida.")
        return 0, 0, 0, "tarefa_desconhecida"

def evaluate_prompt_squad(prompt_instruction, dataset, executor_config, strategy_config, experiment_settings, output_dir):
    total_em = 0
    total_f1 = 0
    total_tokens = count_tokens(prompt_instruction)
    
    executor_name_sanitized = executor_config["name"].replace(":", "_").replace("/", "_")
    strategy_name_sanitized = strategy_config["name"]
    os.makedirs(output_dir, exist_ok=True)
    log_path = os.path.join(output_dir, f"eval_{executor_name_sanitized}_{strategy_name_sanitized}.csv")

    if not os.path.exists(log_path):
        with open(log_path, "w", encoding="utf-8") as f:
            f.write("prompt_instruction,contexto,pergunta,resposta_correta,llm_response,exact_match,f1_score\n")

    with open(log_path, "a", encoding="utf-8") as f:
        for index, row in dataset.iterrows():
            contexto = row['contexto']
            pergunta = row['pergunta']
            resposta_correta = row['resposta_correta']
            
            predicted_answer = evaluate_prompt_single_squad(prompt_instruction, contexto, pergunta, executor_config, strategy_config)
            
            exact_match = compute_exact(resposta_correta, predicted_answer)
            f1_score = compute_f1(resposta_correta, predicted_answer)
            
            total_em += exact_match
            total_f1 += f1_score
            
            f.write(f'"{prompt_instruction}","{contexto.replace('"', "'''''")}","{pergunta.replace('"', "'''''")}","{resposta_correta.replace('"', "'''''")}","{predicted_answer.replace('"', "'''''")}",{exact_match},{f1_score}\n')

    avg_em = total_em / len(dataset)
    avg_f1 = total_f1 / len(dataset)
    
    return avg_em, avg_f1, total_tokens, ""

def evaluate_prompt_imdb(prompt_instruction, dataset, executor_config, strategy_config, experiment_settings, output_dir):
    predictions, true_labels = [], dataset["label"].tolist()
    texts = dataset["text"].tolist()
    evaluator_name_sanitized = evaluator_config["name"].replace(":", "_").replace("/", "_")
    strategy_name_sanitized = strategy_config["name"]
    os.makedirs(output_dir, exist_ok=True)
    log_path = os.path.join(output_dir, f"eval_{evaluator_name_sanitized}_{strategy_name_sanitized}.csv")
    if not os.path.exists(log_path):
        with open(log_path, "w", encoding="utf-8") as f: f.write("prompt_instruction,text,true_label,llm_response,predicted_label\n")
    with open(log_path, "a", encoding="utf-8") as f:
        for text, label in zip(texts, true_labels):
            predicted, response_text = evaluate_prompt_single(prompt_instruction, text, label, evaluator_config, strategy_config, experiment_settings)
            predictions.append(predicted)
            f.write(f"\"{prompt_instruction}\",\"{text.replace('\"', '\"\"')}\",{label},\"{str(response_text).replace('\"', '\"\"')}\",{predicted}\n")
    acc = accuracy_score(true_labels, predictions)
    precision = precision_score(true_labels, predictions, zero_division=0)
    recall = recall_score(true_labels, predictions, zero_division=0)
    f1 = f1_score(true_labels, predictions, zero_division=0)
    tokens = count_tokens(prompt_instruction)
    alert_message = ""
    if precision == 0 and recall == 0 and any(p == 1 for p in predictions):
        alert_message = "Previsões positivas feitas, mas todas incorretas."
    elif not any(p == 1 for p in predictions) and any(l == 1 for l in true_labels):
        alert_message = "Nenhuma previsão positiva feita, mas existiam exemplos positivos."
    return acc, f1, tokens, alert_message


def extract_label(text: str) -> int | None:
    if not isinstance(text, str): return None
    match = re.search(r'\b(0|1)\b', text)
    if match: return int(match.group(1))
    return None


def normalize_text(s):
    """Lower text and remove punctuation, articles and extra whitespace."""
    import string, re

    def remove_articles(text):
        return re.sub(r'\b(a|an|the)\b', ' ', text)

    def white_space_fix(text):
        return ' '.join(text.split())

    def remove_punc(text):
        exclude = set(string.punctuation)
        return ''.join(ch for ch in text if ch not in exclude)

    def lower(text):
        return text.lower()

    return white_space_fix(remove_articles(remove_punc(lower(s))))


def compute_f1(a_gold, a_pred):
    gold_toks = a_gold.split()
    pred_toks = a_pred.split()
    common = collections.Counter(gold_toks) & collections.Counter(pred_toks)
    num_same = sum(common.values())
    if num_same == 0:
        return 0
    precision = 1.0 * num_same / len(pred_toks)
    recall = 1.0 * num_same / len(gold_toks)
    f1 = (2 * precision * recall) / (precision + recall)
    return f1


def compute_exact(a_gold, a_pred):
    return int(normalize_text(a_gold) == normalize_text(a_pred))



def count_tokens(prompt: str) -> int:
    return len(tokenizer.tokenize(prompt))


# Seção: Algoritmos de Seleção

def roulette_wheel_selection(population, num_parents_to_select):
    if not population:
        print("[utils] [!] População vazia para seleção por roleta.")
        return []
    valid_individuals = [ind for ind in population if "metrics" in ind and ind["metrics"][0] >= 0]
    if not valid_individuals:
        print("[utils] [!] Nenhum indivíduo com fitness válida para seleção.")
        return random.sample(population, min(num_parents_to_select, len(population)))
    fitness_values = [ind["metrics"][0] for ind in valid_individuals]
    total_fitness = sum(fitness_values)
    if total_fitness == 0:
        return random.sample(valid_individuals, min(num_parents_to_select, len(valid_individuals)))
    probabilities = [f / total_fitness for f in fitness_values]
    num_to_sample = min(num_parents_to_select, len(valid_individuals))
    selected_indices = np.random.choice(len(valid_individuals), size=num_to_sample, p=probabilities, replace=False)
    return [valid_individuals[i] for i in selected_indices]


def tournament_selection_multiobjective(population_with_rank_and_crowding, k_tournament_size, num_to_select):
    selected_parents = []
    population_size = len(population_with_rank_and_crowding)
    if population_size == 0: return []
    if k_tournament_size > population_size: k_tournament_size = population_size
    for _ in range(num_to_select):
        tournament_candidates_indices = random.sample(range(population_size), k_tournament_size)
        tournament_candidates = [population_with_rank_and_crowding[i] for i in tournament_candidates_indices]
        best_candidate = tournament_candidates[0]
        for i in range(1, k_tournament_size):
            candidate = tournament_candidates[i]
            if candidate['rank'] < best_candidate['rank']:
                best_candidate = candidate
            elif candidate['rank'] == best_candidate['rank']:
                if candidate['crowding_distance'] > best_candidate['crowding_distance']:
                    best_candidate = candidate
        selected_parents.append(best_candidate)
    return selected_parents


# Seção: Lógica NSGA-II

# def dominates(ind_a_objectives, ind_b_objectives):
#     a_is_better_or_equal = (ind_a_objectives["acc"] >= ind_b_objectives["acc"] and ind_a_objectives["tokens"] <= ind_b_objectives["tokens"])
#     a_is_strictly_better = (ind_a_objectives["acc"] > ind_b_objectives["acc"] or ind_a_objectives["tokens"] < ind_b_objectives["tokens"])
#     return a_is_better_or_equal and a_is_strictly_better

def dominates(ind_a_objectives, ind_b_objectives):
    a_is_better_or_equal = (ind_a_objectives["f1"] >= ind_b_objectives["f1"] and ind_a_objectives["tokens"] <= ind_b_objectives["tokens"])
    a_is_strictly_better = (ind_a_objectives["f1"] > ind_b_objectives["f1"] or ind_a_objectives["tokens"] < ind_b_objectives["tokens"])
    return a_is_better_or_equal and a_is_strictly_better


def fast_non_dominated_sort(population_with_objectives):
    fronts = [[]]
    for p_ind in population_with_objectives:
        p_ind['dominated_solutions_indices'] = []
        p_ind['domination_count'] = 0
        for q_idx, q_ind in enumerate(population_with_objectives):
            if p_ind == q_ind: continue
            if dominates(p_ind, q_ind):
                p_ind['dominated_solutions_indices'].append(q_idx)
            elif dominates(q_ind, p_ind):
                p_ind['domination_count'] += 1
        if p_ind['domination_count'] == 0:
            p_ind['rank'] = 0
            fronts[0].append(p_ind)
    current_rank_idx = 0
    while fronts[current_rank_idx]:
        next_front_individuals = []
        for p_ind in fronts[current_rank_idx]:
            for q_idx in p_ind['dominated_solutions_indices']:
                q_ind_ref = population_with_objectives[q_idx]
                q_ind_ref['domination_count'] -= 1
                if q_ind_ref['domination_count'] == 0:
                    q_ind_ref['rank'] = current_rank_idx + 1
                    next_front_individuals.append(q_ind_ref)
        current_rank_idx += 1
        if next_front_individuals:
            fronts.append(next_front_individuals)
        else:
            break
    return fronts


# def compute_crowding_distance(front_individuals):
#     if not front_individuals: return []
#     num_individuals = len(front_individuals)
#     for ind in front_individuals: ind['crowding_distance'] = 0.0
#     objectives = {'acc': True, 'tokens': False}
#     for obj_key, maximize in objectives.items():
#         sorted_front = sorted(front_individuals, key=lambda x: x[obj_key])
#         sorted_front[0]['crowding_distance'] = float('inf')
#         if num_individuals > 1: sorted_front[num_individuals - 1]['crowding_distance'] = float('inf')
#         min_obj_val = sorted_front[0][obj_key]
#         max_obj_val = sorted_front[num_individuals - 1][obj_key]
#         range_obj = max_obj_val - min_obj_val
#         if range_obj == 0: continue
#         for i in range(1, num_individuals - 1):
#             if sorted_front[i]['crowding_distance'] != float('inf'):
#                 sorted_front[i]['crowding_distance'] += (sorted_front[i+1][obj_key] - sorted_front[i-1][obj_key]) / range_obj
#     return front_individuals

def compute_crowding_distance(front_individuals):
    if not front_individuals: return []
    num_individuals = len(front_individuals)
    for ind in front_individuals: ind['crowding_distance'] = 0.0
    objectives = {'f1': True, 'tokens': False}
    for obj_key, maximize in objectives.items():
        sorted_front = sorted(front_individuals, key=lambda x: x[obj_key])
        sorted_front[0]['crowding_distance'] = float('inf')
        if num_individuals > 1: sorted_front[num_individuals - 1]['crowding_distance'] = float('inf')
        min_obj_val = sorted_front[0][obj_key]
        max_obj_val = sorted_front[num_individuals - 1][obj_key]
        range_obj = max_obj_val - min_obj_val
        if range_obj == 0: continue
        for i in range(1, num_individuals - 1):
            if sorted_front[i]['crowding_distance'] != float('inf'):
                sorted_front[i]['crowding_distance'] += (sorted_front[i+1][obj_key] - sorted_front[i-1][obj_key]) / range_obj
    return front_individuals


# Seção: Funções Auxiliares de Evolução

def evaluate_population(prompts_to_evaluate, dataset, config):
    evaluated_population = []
    evaluator_config = config["evaluators"][0]
    strategy_config = config["strategies"][0]
    base_output_dir = config["base_output_dir"]
    eval_log_dir = os.path.join(base_output_dir, "prompt_eval_logs")
    os.makedirs(eval_log_dir, exist_ok=True)
    prompt_list = [p["prompt"] if isinstance(p, dict) else p for p in prompts_to_evaluate]
    for p_text in prompt_list:
        metrics = evaluate_prompt(p_text, dataset, executor_config, strategy_config, config, eval_log_dir)
        acc, f1, tokens, _ = metrics
        evaluated_population.append({"prompt": p_text, "acc": acc, "f1": f1, "tokens": tokens, "metrics": metrics})
    return evaluated_population


def generate_unique_offspring(current_population, config):
    offspring_prompts = []
    existing_prompts = {ind['prompt'] for ind in current_population}
    population_size = config.get("population_size", 10)
    k_tournament_parents = config.get("k_tournament_parents", 2)
    max_attempts = population_size * 3
    attempts = 0
    while len(offspring_prompts) < population_size and attempts < max_attempts:
        attempts += 1
        if len(current_population) < 2: break
        parent_pair = tournament_selection_multiobjective(current_population, k_tournament_parents, 2)
        child_dict_list = mop_crossover_and_mutation_ga(parent_pair, config)
        if child_dict_list and "prompt" in child_dict_list[0] and "erro_" not in child_dict_list[0]["prompt"]:
            new_prompt = child_dict_list[0]["prompt"]
            if new_prompt not in existing_prompts:
                offspring_prompts.append({"prompt": new_prompt})
                existing_prompts.add(new_prompt)
    if len(offspring_prompts) < population_size:
        print(f"[utils] [!] Apenas {len(offspring_prompts)} filhos únicos foram gerados.")
    return [p["prompt"] for p in offspring_prompts]


def select_survivors_nsgaii(parent_population, offspring_population, population_size):
    combined_population = parent_population + offspring_population
    all_fronts = fast_non_dominated_sort(combined_population)
    next_generation = []
    for front in all_fronts:
        if not front: continue
        compute_crowding_distance(front)
        if len(next_generation) + len(front) <= population_size:
            next_generation.extend(front)
        else:
            num_needed = population_size - len(next_generation)
            front.sort(key=lambda x: x['crowding_distance'], reverse=True)
            next_generation.extend(front[:num_needed])
            break
    return next_generation


# Seção: Persistência e Salvamento de Resultados

# def save_generation_results(population, generation, config, output_dir):
#     os.makedirs(output_dir, exist_ok=True)
#     evaluator_name = config.get("evaluators", [{}])[0].get("name", "unknown_model").replace(":", "_").replace("/", "_")
#     strategy_name = config.get("strategies", [{}])[0].get("name", "unknown_strategy")
#     path = os.path.join(output_dir, f"results_gen_{generation}_{evaluator_name}_{strategy_name}.csv")
#     data = []
#     for ind in population:
#         prompt, metrics = ind.get("prompt"), ind.get("metrics")
#         if metrics and len(metrics) >= 4:
#             acc, f1, tokens, alert_message = metrics[:4]
#         else:
#             acc, f1, tokens, alert_message = 0.0, 0.0, 0, "metrics_missing"
#         data.append({"generation": generation, "prompt": prompt, "accuracy": acc, "f1_score": f1, "tokens": tokens, "alert": alert_message})
#     df = pd.DataFrame(data)
#     df = df.sort_values(by=["accuracy", "tokens"], ascending=[False, True])
#     df.to_csv(path, index=False, encoding='utf-8')
#     print(f"[utils] Resultados detalhados da geração {generation} salvos em {path}")

def save_generation_results(population, generation, config, output_dir):
    os.makedirs(output_dir, exist_ok=True)
    evaluator_name = config.get("evaluators", [{}])[0].get("name", "unknown_model").replace(":", "_").replace("/", "_")
    strategy_name = config.get("strategies", [{}])[0].get("name", "unknown_strategy")
    path = os.path.join(output_dir, f"results_gen_{generation}_{evaluator_name}_{strategy_name}.csv")
    data = []
    for ind in population:
        prompt, metrics = ind.get("prompt"), ind.get("metrics")
        if metrics and len(metrics) >= 4:
            acc, f1, tokens, alert_message = metrics[:4]
        else:
            acc, f1, tokens, alert_message = 0.0, 0.0, 0, "metrics_missing"
        data.append({"generation": generation, "prompt": prompt, "accuracy": acc, "f1_score": f1, "tokens": tokens, "alert": alert_message})
    df = pd.DataFrame(data)
    df = df.sort_values(by=["f1_score", "tokens"], ascending=[False, True])
    df.to_csv(path, index=False, encoding='utf-8')
    print(f"[utils] Resultados detalhados da geração {generation} salvos em {path}")


# def save_sorted_population(population, generation, output_dir):
#     os.makedirs(output_dir, exist_ok=True)
#     sorted_log_path = os.path.join(output_dir, f"population_sorted_gen_{generation}.csv")
#     data = []
#     for ind in population:
#         prompt, metrics = ind.get("prompt"), ind.get("metrics")
#         if metrics and len(metrics) >= 4:
#             acc, f1, tokens, alert_message = ind["metrics"][:4]
#         else:
#             acc, f1, tokens, alert_message = 0.0, 0.0, 0, "metrics_missing"
#         data.append({"generation": generation, "prompt": prompt, "accuracy": acc, "f1_score": f1, "tokens": tokens, "alert": alert_message})
#     df = pd.DataFrame(data)
#     df = df.sort_values(by=["accuracy", "tokens"], ascending=[False, True])
#     df.to_csv(sorted_log_path, index=False, encoding='utf-8')
#     print(f"[utils] População ordenada da geração {generation} salva em {sorted_log_path}")

def save_sorted_population(population, generation, output_dir):
    os.makedirs(output_dir, exist_ok=True)
    sorted_log_path = os.path.join(output_dir, f"population_sorted_gen_{generation}.csv")
    data = []
    for ind in population:
        prompt, metrics = ind.get("prompt"), ind.get("metrics")
        if metrics and len(metrics) >= 4:
            acc, f1, tokens, alert_message = ind["metrics"][:4]
        else:
            acc, f1, tokens, alert_message = 0.0, 0.0, 0, "metrics_missing"
        data.append({"generation": generation, "prompt": prompt, "accuracy": acc, "f1_score": f1, "tokens": tokens, "alert": alert_message})
    df = pd.DataFrame(data)
    df = df.sort_values(by=["f1_score", "tokens"], ascending=[False, True])
    df.to_csv(sorted_log_path, index=False, encoding='utf-8')
    print(f"[utils] População ordenada da geração {generation} salva em {sorted_log_path}")


def save_final_results(population, config, output_csv_path): 
    print("[utils] Salvando resultados finais.")
    data = []
    for ind in population:
        prompt, metrics = ind.get("prompt"), ind.get("metrics")
        if metrics and len(metrics) >= 4:
            acc, f1, tokens, alert_message = ind.get("metrics")[:4]
        else:
            acc, f1, tokens, alert_message = 0.0, 0.0, 0, "metrics_final_missing"
        data.append({"prompt": prompt, "accuracy": acc, "f1_score": f1, "tokens": tokens, "alert": alert_message})
    df = pd.DataFrame(data)
    top_k = config.get("top_k", len(df))
    df_top_k = df.head(top_k)
    df_top_k.to_csv(output_csv_path, index=False, encoding='utf-8')


# def save_pareto_front_data(front_individuals, csv_path, plot_path):
#     if not front_individuals:
#         df_empty = pd.DataFrame(columns=["prompt", "acc", "f1", "tokens", "rank", "crowding_distance"])
#         df_empty.to_csv(csv_path, index=False)
#         plt.figure()
#         plt.text(0.5, 0.5, "Fronteira de Pareto Vazia", ha='center', va='center')
#         plt.xlabel("Número de Tokens")
#         plt.ylabel("Acurácia")
#         plt.title("Fronteira de Pareto (Tokens vs Acurácia)")
#         plt.savefig(plot_path)
#         plt.close()
#         return
#     data_to_save = []
#     for ind in front_individuals:
#         data_to_save.append({"prompt": ind.get("prompt", "N/A"), "acc": ind.get("acc", 0.0), "f1": ind.get("f1", 0.0), "tokens": ind.get("tokens", 0), "rank": ind.get("rank", -1), "crowding_distance": ind.get("crowding_distance", 0.0)})
#     df = pd.DataFrame(data_to_save)
#     df_sorted = df.sort_values(by="acc", ascending=False)
#     df_sorted.to_csv(csv_path, index=False, encoding='utf-8')
#     plt.figure(figsize=(10, 6))
#     plt.scatter(df["tokens"], df["acc"], c='blue', alpha=0.7, edgecolors='w', s=70)
#     plt.xlabel("Número de Tokens (Menor é Melhor)")
#     plt.ylabel("Acurácia (Maior é Melhor)")
#     plt.title("Fronteira de Pareto (Tokens vs Acurácia)")
#     plt.grid(True, linestyle='--', alpha=0.6)
#     plt.savefig(plot_path)
#     plt.close()
#     print(f"[utils] Gráfico da fronteira de Pareto salvo em {plot_path}")

def save_pareto_front_data(front_individuals, csv_path, plot_path):
    if not front_individuals:
        df_empty = pd.DataFrame(columns=["prompt", "acc", "f1", "tokens", "rank", "crowding_distance"])
        df_empty.to_csv(csv_path, index=False)
        plt.figure()
        plt.text(0.5, 0.5, "Fronteira de Pareto Vazia", ha='center', va='center')
        plt.xlabel("Número de Tokens")
        plt.ylabel("F1 Score")
        plt.title("Fronteira de Pareto (Tokens vs F1 Score)")
        plt.savefig(plot_path)
        plt.close()
        return
    data_to_save = []
    for ind in front_individuals:
        data_to_save.append({"prompt": ind.get("prompt", "N/A"), "acc": ind.get("acc", 0.0), "f1": ind.get("f1", 0.0), "tokens": ind.get("tokens", 0), "rank": ind.get("rank", -1), "crowding_distance": ind.get("crowding_distance", 0.0)})
    df = pd.DataFrame(data_to_save)
    df_sorted = df.sort_values(by="f1", ascending=False)
    df_sorted.to_csv(csv_path, index=False, encoding='utf-8')
    plt.figure(figsize=(10, 6))
    plt.scatter(df["tokens"], df["f1"], c='blue', alpha=0.7, edgecolors='w', s=70)
    plt.xlabel("Número de Tokens (Menor é Melhor)")
    plt.ylabel("F1 Score (Maior é Melhor)")
    plt.title("Fronteira de Pareto (Tokens vs F1 Score)")
    plt.grid(True, linestyle='--', alpha=0.6)
    plt.savefig(plot_path)
    plt.close()
    print(f"[utils] Gráfico da fronteira de Pareto salvo em {plot_path}")<|MERGE_RESOLUTION|>--- conflicted
+++ resolved
@@ -213,69 +213,7 @@
         return [{"prompt": mutated_prompt}]
 
 
-<<<<<<< HEAD
 # Seção: Avaliação de Prompts positivo/negativo
-=======
-def mop_crossover_and_mutation_ga(pair_of_parent_prompts, config):
-    """
-    Realiza Crossover e, condicionalmente, Mutação.
-    """
-    generator_config = config.get("generator")
-    
-    # Carrega a taxa de mutação do config, default 1.0 (100%)
-    evo_params = config.get("evolution_params", {})
-    mutation_rate = evo_params.get("mutation_rate", 1.0) 
-
-    if not generator_config:
-        return [{"prompt": "erro_configuracao_gerador"}]
-
-    template_generator = generator_config.get("template_generator", {})
-    system_instruction = template_generator.get("system", "Você é um otimizador de prompts.")
-    user_instruction_crossover = template_generator.get("user_crossover", "Combine: {prompt_a} e {prompt_b}")
-    user_instruction_mutation = template_generator.get("rate_user_mutation", "Mute: {prompt}")
-
-    prompt_a = pair_of_parent_prompts[0]["prompt"] if isinstance(pair_of_parent_prompts[0], dict) else pair_of_parent_prompts[0]
-    prompt_b = pair_of_parent_prompts[1]["prompt"] if isinstance(pair_of_parent_prompts[1], dict) else pair_of_parent_prompts[1]
-
-    # CROSSOVER
-    crossover_messages = [
-        {"role": "system", "content": system_instruction},
-        {"role": "user", "content": user_instruction_crossover.format(prompt_a=prompt_a, prompt_b=prompt_b)}
-    ]
-    
-    # Temperatura média para o crossover (ex: 0.5 - 0.7)
-    current_prompt = _call_openai_api(crossover_messages, generator_config, temperature=0.6)
-    
-    if "erro_" in current_prompt:
-        return [{"prompt": f"erro_crossover ({current_prompt})"}]
-
-    # MUTAÇÃO CONDICIONAL
-    # Gera um número aleatório entre 0.0 e 1.0
-    # Se for MENOR que a taxa (ex: 0.6), aplica a mutação.
-    # Caso contrário, o filho é apenas o resultado do crossover.
-    
-    if random.random() < mutation_rate:
-        # print(f"[utils] Aplicando mutação (Taxa: {mutation_rate})...")
-        mutation_messages = [
-            {"role": "system", "content": system_instruction},
-            {"role": "user", "content": user_instruction_mutation.format(prompt=current_prompt)}
-        ]
-        # Aumento de temperatura para forçar diversidade se ocorrer a mutação
-        mutated_prompt = _call_openai_api(mutation_messages, generator_config, temperature=0.9)
-        
-        if "erro_" not in mutated_prompt:
-            current_prompt = mutated_prompt
-        else:
-            return [{"prompt": f"erro_mutacao ({mutated_prompt})"}]
-    
-    # else:
-        # print(f"[utils] Mutação pulada pelo sorteio (mantendo resultado do crossover).")
-
-    return [{"prompt": current_prompt}]
-
-
-# Seção: Avaliação de Prompts
->>>>>>> b7f71264
 
 def evaluate_prompt_single(prompt_instruction: str, text: str, label: int,
                         evaluator_config: dict, strategy_config: dict,

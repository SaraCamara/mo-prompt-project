# utils.py
import collections
import json
import os
import re
import yaml
import random
import pandas as pd
import requests
import openai
import numpy as np
import matplotlib.pyplot as plt
from sklearn.metrics import accuracy_score, f1_score, precision_score, recall_score
from nltk.tokenize import TreebankWordTokenizer


tokenizer = TreebankWordTokenizer()


# Seção: Configuração e Carregamento de Dados

def load_credentials_from_yaml(path_to_yaml="config/credentials.yaml"):
    if not os.path.exists(path_to_yaml):
        print(f"[utils] ERRO: Arquivo de credenciais '{path_to_yaml}' não encontrado.")
        return None
    try:
        with open(path_to_yaml, "r") as f:
            creds = yaml.safe_load(f)
        if not creds:
            print(f"[utils] ERRO: Arquivo de credenciais '{path_to_yaml}' está vazio ou malformado.")
            return None
        
        print(f"[utils] Credenciais carregadas de '{path_to_yaml}'.")
        return creds
    except Exception as e:
        print(f"[utils] ERRO ao carregar credenciais de '{path_to_yaml}': {e}")
        return None


def load_settings(settings_path="config/experiment_settings.yaml", credentials=None):
    if not os.path.exists(settings_path):
        print(f"[utils] ERRO: Arquivo de configurações '{settings_path}' não encontrado.")
        return None
    if credentials is None:
        print(f"[utils] ERRO: Credenciais não fornecidas para resolver placeholders.")
        return None
    try:
        with open(settings_path, "r") as f:
            settings_str = f.read()
        def resolve_placeholder(match):
            placeholder_key = match.group(1)
            value = credentials.get(placeholder_key)
            if value is not None:
                return str(value)
            else:
                print(f"[utils] [!] ATENÇÃO: Placeholder '{placeholder_key}' não encontrado em credentials.yaml.")
                return f"ERRO_PLACEHOLDER_{placeholder_key}"
        settings_str_resolved = re.sub(r"\$\{(\w+)\}", resolve_placeholder, settings_str)
        settings = yaml.safe_load(settings_str_resolved)
        if not settings:
            print(f"[utils] ERRO: Configurações em '{settings_path}' estão vazias.")
            return None
        print(f"[utils] Configurações carregadas e processadas de '{settings_path}'.")
        return settings
    except Exception as e:
        print(f"[utils] ERRO ao carregar ou processar '{settings_path}': {e}")
        return None


def load_initial_prompts(filepath):
    try:
        with open(filepath, 'r', encoding='utf-8') as f:
            prompts = [line.strip() for line in f.readlines() if line.strip()]
        if not prompts:
            print(f"[utils] Arquivo de prompts '{filepath}' está vazio.")
            return []
        print(f"[utils] {len(prompts)} prompts carregados de '{filepath}'.")
        return prompts
    except FileNotFoundError:
        print(f"[utils] Arquivo de prompts '{filepath}' não encontrado.")
        return []


def load_dataset(config):
    task = config.get("task")
    filepath = config.get("dataset_path")

    if not filepath or not os.path.exists(filepath):
        print(f"[utils] ERRO: Arquivo de dataset '{filepath}' não encontrado.")
        return None

    try:
        if task == 'imdb':
            df = pd.read_csv(filepath)
            print(f"[utils] Dataset IMDB carregado com {len(df)} registros.")
            return df
        elif task == 'squad':
            df = pd.read_csv(filepath)
            print(f"[utils] Dataset SQuAD carregado com {len(df)} registros.")
            return df
        else:
            print(f"[utils] ERRO: Tarefa '{task}' desconhecida para carregamento de dataset.")
            return None

    except Exception as e:
        print(f"[utils] Erro ao carregar ou processar o dataset '{filepath}': {e}")
        return None


# Seção: Requisições a Modelos

def query_maritalk(full_prompt, model_config):
    model_name = model_config.get("name", "sabiazinho-3")
    api_key = model_config.get("chave_api")
    endpoint_url = model_config.get("endpoint")
    if not api_key or not endpoint_url:
        print(f"[utils] [Maritalk] API Key ou Endpoint não configurado para {model_name}.")
        return "erro_configuracao"
    request_data = {"model": model_name, "messages": [{"role": "user", "content": full_prompt}]}
    try:
        response = requests.post(
            url=endpoint_url,
            headers={"Authorization": f"Bearer {api_key}", "Content-Type": "application/json"},
            json=request_data,
            timeout=55
        )
        response.raise_for_status()
        return response.json().get("answer", "").strip().lower()
    except Exception as e:
        print(f"[utils] Erro ao consultar o Maritalk ({model_name}): {e}")
        return "erro_api"


def query_ollama(prompt, model_config):
    model_name = model_config.get("name")
    server_url = model_config.get("endpoint")
    if not model_name or not server_url:
        print(f"[utils] [Ollama] Nome do modelo ou URL do servidor não configurado.")
        return "erro_configuracao"
    if server_url.endswith("/api/generate"):
        chat_server_url = server_url.replace("/api/generate", "/api/chat")
    elif not server_url.endswith("/api/chat"):
        chat_server_url = server_url.rstrip('/') + "/api/chat"
    else:
        chat_server_url = server_url
    try:
        response = requests.post(
            url=chat_server_url,
            json={"model": model_name, "messages": [{"role": "user", "content": prompt}], "stream": False},
            timeout=55
        )
        response.raise_for_status()
        data = response.json()
        return data.get("message", {}).get("content", "").strip().lower()
    except requests.exceptions.RequestException as e:
        print(f"[utils] Erro ao consultar modelo Ollama '{model_name}': {e}")
        return "erro_api"


# Seção: Operadores Evolutivos

def _call_openai_api(messages, generator_config, temperature=0.8):
    local_api_key = generator_config.get("chave_api")
    local_api_base = generator_config.get("endpoint")
    model_name = generator_config.get("name")
    if not local_api_key:
        print(f"[utils] [OpenAI] ERRO CRÍTICO: Chave API não fornecida.")
        return "erro_configuracao_gerador_sem_chave_api"
    if not model_name:
        print(f"[utils] [OpenAI] Nome do modelo não fornecido.")
        return "erro_configuracao_gerador_sem_modelo"
    original_api_key = openai.api_key
    original_api_base = openai.api_base
    try:
        openai.api_key = local_api_key
        openai.api_base = local_api_base if local_api_base else "https://api.openai.com/v1"
        response = openai.ChatCompletion.create(model=model_name, messages=messages, temperature=temperature)
        return response.choices[0].message["content"].strip()
    except openai.error.AuthenticationError as e:
        print(f"[utils] ERRO DE AUTENTICAÇÃO com a API OpenAI: {e}.")
        return "erro_api_gerador_autenticacao"
    except Exception as e:
        print(f"[utils] Erro inesperado durante a chamada da API OpenAI para '{model_name}': {type(e).__name__} - {e}")
        return "erro_api_gerador_inesperado"
    finally:
        openai.api_key = original_api_key
        openai.api_base = original_api_base


def crossover_and_mutation_ga(pair_of_parent_prompts, config):
    generator_config = config.get("generator")
    if not generator_config:
        print("[utils] Configuração do gerador não encontrada.")
        return [{"prompt": "erro_configuracao_gerador"}]
    if len(pair_of_parent_prompts) != 2:
        print("[utils] crossover_and_mutation_ga espera exatamente dois pais.")
        return [{"prompt": "erro_numero_pais_invalido"}]
    template_generator = generator_config.get("template_generator", {})
    system_instruction = template_generator.get("system")
    user_instruction_crossover = template_generator.get("user_crossover")
    user_instruction_mutation = template_generator.get("user_mutation")
    prompt_a = pair_of_parent_prompts[0]["prompt"]
    prompt_b = pair_of_parent_prompts[1]["prompt"]
    crossover_messages = [{"role": "system", "content": system_instruction}, {"role": "user", "content": user_instruction_crossover.format(prompt_a=prompt_a, prompt_b=prompt_b)}]
    crossover_prompt = _call_openai_api(crossover_messages, generator_config)
    if "erro_" in crossover_prompt:
        return [{"prompt": f"prompt_gerado_com_erro_crossover ({crossover_prompt})"}]
    mutation_messages = [{"role": "system", "content": system_instruction}, {"role": "user", "content": user_instruction_mutation.format(prompt=crossover_prompt)}]
    mutated_prompt = _call_openai_api(mutation_messages, generator_config)
    if "erro_" in mutated_prompt:
        return [{"prompt": f"prompt_gerado_com_erro_mutacao ({mutated_prompt})"}]
    else:
        return [{"prompt": mutated_prompt}]


<<<<<<< HEAD
# Seção: Avaliação de Prompts positivo/negativo
=======
def mop_crossover_and_mutation_ga(pair_of_parent_prompts, config):
    """
    Realiza Crossover e, condicionalmente, Mutação.
    """
    generator_config = config.get("generator")
    
    # Carrega a taxa de mutação do config, default 1.0 (100%)
    evo_params = config.get("evolution_params", {})
    mutation_rate = evo_params.get("mutation_rate", 1.0) 

    if not generator_config:
        return [{"prompt": "erro_configuracao_gerador"}]

    template_generator = generator_config.get("template_generator", {})
    system_instruction = template_generator.get("system", "Você é um otimizador de prompts.")
    user_instruction_crossover = template_generator.get("user_crossover", "Combine: {prompt_a} e {prompt_b}")
    user_instruction_mutation = template_generator.get("rate_user_mutation", "Mute: {prompt}")

    prompt_a = pair_of_parent_prompts[0]["prompt"] if isinstance(pair_of_parent_prompts[0], dict) else pair_of_parent_prompts[0]
    prompt_b = pair_of_parent_prompts[1]["prompt"] if isinstance(pair_of_parent_prompts[1], dict) else pair_of_parent_prompts[1]

    # CROSSOVER
    crossover_messages = [
        {"role": "system", "content": system_instruction},
        {"role": "user", "content": user_instruction_crossover.format(prompt_a=prompt_a, prompt_b=prompt_b)}
    ]
    
    # Temperatura média para o crossover (ex: 0.5 - 0.7)
    current_prompt = _call_openai_api(crossover_messages, generator_config, temperature=0.6)
    
    if "erro_" in current_prompt:
        return [{"prompt": f"erro_crossover ({current_prompt})"}]

    # MUTAÇÃO CONDICIONAL
    # Gera um número aleatório entre 0.0 e 1.0
    # Se for MENOR que a taxa (ex: 0.6), aplica a mutação.
    # Caso contrário, o filho é apenas o resultado do crossover.
    
    if random.random() < mutation_rate:
        # print(f"[utils] Aplicando mutação (Taxa: {mutation_rate})...")
        mutation_messages = [
            {"role": "system", "content": system_instruction},
            {"role": "user", "content": user_instruction_mutation.format(prompt=current_prompt)}
        ]
        # Aumento de temperatura para forçar diversidade se ocorrer a mutação
        mutated_prompt = _call_openai_api(mutation_messages, generator_config, temperature=0.9)
        
        if "erro_" not in mutated_prompt:
            current_prompt = mutated_prompt
        else:
            return [{"prompt": f"erro_mutacao ({mutated_prompt})"}]
    
    # else:
        # print(f"[utils] Mutação pulada pelo sorteio (mantendo resultado do crossover).")

    return [{"prompt": current_prompt}]


# Seção: Avaliação de Prompts
>>>>>>> b7f71264

def evaluate_prompt_single(prompt_instruction: str, text: str, label: int,
                        evaluator_config: dict, strategy_config: dict,
                        experiment_settings: dict) -> tuple[int, str]:
    strategy_name = strategy_config.get("name", "desconhecida").lower()
    template_str = strategy_config.get("template")
    if not isinstance(prompt_instruction, str): prompt_instruction = str(prompt_instruction)
    if not isinstance(text, str): text = str(text)
    if not template_str:
        print(f"[utils] Template não encontrado para a estratégia '{strategy_name}'.")
        return 1 - label, "erro_template_ausente"
    instruction_suffix = "\nResponda apenas com '1' para resenhas positivas ou '0' para resenhas negativas."
    format_args = {"text": text, "prompt_instruction": prompt_instruction}
    if strategy_name == "cot": pass
    elif strategy_name == "few-shot":
        format_args["prompt_instruction"] += instruction_suffix
        format_args["examples"] = strategy_config.get("examples", "")
    else: # zero-shot e outros
        format_args["prompt_instruction"] += instruction_suffix
    try:
        full_prompt = template_str.format(**format_args)
    except KeyError as e:
        print(f"[utils] ERRO DE FORMATAÇÃO para '{strategy_name}': placeholder {e} ausente.")
        return 1 - label, f"erro_formatacao_template"
    evaluator_type = evaluator_config.get("tipo", "").lower()
    if evaluator_type == "maritalk": response_text = query_maritalk(full_prompt, evaluator_config)
    elif evaluator_type == "ollama": response_text = query_ollama(full_prompt, evaluator_config)
    else:
        print(f"[utils] Tipo de avaliador desconhecido: '{evaluator_type}'")
        response_text = "erro_tipo_avaliador"
    prediction = extract_label(response_text)
    if prediction is None:
        prediction = 1 - label
    return prediction, response_text

def evaluate_prompt_single_squad(prompt_instruction: str, contexto: str, pergunta: str, executor_config: dict, strategy_config: dict) -> str:
    template_str = strategy_config.get("template")
    if not template_str:
        print(f"[utils] Template não encontrado para a estratégia SQuAD.")
        return ""

    format_args = {
        "INSTRUÇÃO_VARIAVEL": prompt_instruction,
        "contexto": contexto,
        "pergunta": pergunta
    }

    try:
        full_prompt = template_str.format(**format_args)
    except KeyError as e:
        print(f"[utils] ERRO DE FORMATAÇÃO para SQuAD: placeholder {e} ausente.")
        return ""

    executor_type = executor_config.get("tipo", "").lower()
    if executor_type == "maritalk":
        response_text = query_maritalk(full_prompt, executor_config)
    elif executor_type == "ollama":
        response_text = query_ollama(full_prompt, executor_config)
    else:
        print(f"[utils] Tipo de executor desconhecido: '{executor_type}'")
        response_text = ""

    return response_text



def evaluate_prompt(prompt_instruction, dataset, executor_config, strategy_config, experiment_settings, output_dir):
    task = experiment_settings.get("task")
    if task == 'imdb':
        return evaluate_prompt_imdb(prompt_instruction, dataset, executor_config, strategy_config, experiment_settings, output_dir)
    elif task == 'squad':
        return evaluate_prompt_squad(prompt_instruction, dataset, executor_config, strategy_config, experiment_settings, output_dir)
    else:
        print(f"[utils] ERRO: Tarefa de avaliação '{task}' desconhecida.")
        return 0, 0, 0, "tarefa_desconhecida"

def evaluate_prompt_squad(prompt_instruction, dataset, executor_config, strategy_config, experiment_settings, output_dir):
    total_em = 0
    total_f1 = 0
    total_tokens = count_tokens(prompt_instruction)
    
    executor_name_sanitized = executor_config["name"].replace(":", "_").replace("/", "_")
    strategy_name_sanitized = strategy_config["name"]
    os.makedirs(output_dir, exist_ok=True)
    log_path = os.path.join(output_dir, f"eval_{executor_name_sanitized}_{strategy_name_sanitized}.csv")

    if not os.path.exists(log_path):
        with open(log_path, "w", encoding="utf-8") as f:
            f.write("prompt_instruction,contexto,pergunta,resposta_correta,llm_response,exact_match,f1_score\n")

    with open(log_path, "a", encoding="utf-8") as f:
        for index, row in dataset.iterrows():
            contexto = row['contexto']
            pergunta = row['pergunta']
            resposta_correta = row['resposta_correta']
            
            predicted_answer = evaluate_prompt_single_squad(prompt_instruction, contexto, pergunta, executor_config, strategy_config)
            
            exact_match = compute_exact(resposta_correta, predicted_answer)
            f1_score = compute_f1(resposta_correta, predicted_answer)
            
            total_em += exact_match
            total_f1 += f1_score
            
            f.write(f'"{prompt_instruction}","{contexto.replace('"', "'''''")}","{pergunta.replace('"', "'''''")}","{resposta_correta.replace('"', "'''''")}","{predicted_answer.replace('"', "'''''")}",{exact_match},{f1_score}\n')

    avg_em = total_em / len(dataset)
    avg_f1 = total_f1 / len(dataset)
    
    return avg_em, avg_f1, total_tokens, ""

def evaluate_prompt_imdb(prompt_instruction, dataset, executor_config, strategy_config, experiment_settings, output_dir):
    predictions, true_labels = [], dataset["label"].tolist()
    texts = dataset["text"].tolist()
    evaluator_name_sanitized = evaluator_config["name"].replace(":", "_").replace("/", "_")
    strategy_name_sanitized = strategy_config["name"]
    os.makedirs(output_dir, exist_ok=True)
    log_path = os.path.join(output_dir, f"eval_{evaluator_name_sanitized}_{strategy_name_sanitized}.csv")
    if not os.path.exists(log_path):
        with open(log_path, "w", encoding="utf-8") as f: f.write("prompt_instruction,text,true_label,llm_response,predicted_label\n")
    with open(log_path, "a", encoding="utf-8") as f:
        for text, label in zip(texts, true_labels):
            predicted, response_text = evaluate_prompt_single(prompt_instruction, text, label, evaluator_config, strategy_config, experiment_settings)
            predictions.append(predicted)
            f.write(f"\"{prompt_instruction}\",\"{text.replace('\"', '\"\"')}\",{label},\"{str(response_text).replace('\"', '\"\"')}\",{predicted}\n")
    acc = accuracy_score(true_labels, predictions)
    precision = precision_score(true_labels, predictions, zero_division=0)
    recall = recall_score(true_labels, predictions, zero_division=0)
    f1 = f1_score(true_labels, predictions, zero_division=0)
    tokens = count_tokens(prompt_instruction)
    alert_message = ""
    if precision == 0 and recall == 0 and any(p == 1 for p in predictions):
        alert_message = "Previsões positivas feitas, mas todas incorretas."
    elif not any(p == 1 for p in predictions) and any(l == 1 for l in true_labels):
        alert_message = "Nenhuma previsão positiva feita, mas existiam exemplos positivos."
    return acc, f1, tokens, alert_message


def extract_label(text: str) -> int | None:
    if not isinstance(text, str): return None
    match = re.search(r'\b(0|1)\b', text)
    if match: return int(match.group(1))
    return None


def normalize_text(s):
    """Lower text and remove punctuation, articles and extra whitespace."""
    import string, re

    def remove_articles(text):
        return re.sub(r'\b(a|an|the)\b', ' ', text)

    def white_space_fix(text):
        return ' '.join(text.split())

    def remove_punc(text):
        exclude = set(string.punctuation)
        return ''.join(ch for ch in text if ch not in exclude)

    def lower(text):
        return text.lower()

    return white_space_fix(remove_articles(remove_punc(lower(s))))


def compute_f1(a_gold, a_pred):
    gold_toks = a_gold.split()
    pred_toks = a_pred.split()
    common = collections.Counter(gold_toks) & collections.Counter(pred_toks)
    num_same = sum(common.values())
    if num_same == 0:
        return 0
    precision = 1.0 * num_same / len(pred_toks)
    recall = 1.0 * num_same / len(gold_toks)
    f1 = (2 * precision * recall) / (precision + recall)
    return f1


def compute_exact(a_gold, a_pred):
    return int(normalize_text(a_gold) == normalize_text(a_pred))



def count_tokens(prompt: str) -> int:
    return len(tokenizer.tokenize(prompt))


# Seção: Algoritmos de Seleção

def roulette_wheel_selection(population, num_parents_to_select):
    if not population:
        print("[utils] [!] População vazia para seleção por roleta.")
        return []
    valid_individuals = [ind for ind in population if "metrics" in ind and ind["metrics"][0] >= 0]
    if not valid_individuals:
        print("[utils] [!] Nenhum indivíduo com fitness válida para seleção.")
        return random.sample(population, min(num_parents_to_select, len(population)))
    fitness_values = [ind["metrics"][0] for ind in valid_individuals]
    total_fitness = sum(fitness_values)
    if total_fitness == 0:
        return random.sample(valid_individuals, min(num_parents_to_select, len(valid_individuals)))
    probabilities = [f / total_fitness for f in fitness_values]
    num_to_sample = min(num_parents_to_select, len(valid_individuals))
    selected_indices = np.random.choice(len(valid_individuals), size=num_to_sample, p=probabilities, replace=False)
    return [valid_individuals[i] for i in selected_indices]


def tournament_selection_multiobjective(population_with_rank_and_crowding, k_tournament_size, num_to_select):
    selected_parents = []
    population_size = len(population_with_rank_and_crowding)
    if population_size == 0: return []
    if k_tournament_size > population_size: k_tournament_size = population_size
    for _ in range(num_to_select):
        tournament_candidates_indices = random.sample(range(population_size), k_tournament_size)
        tournament_candidates = [population_with_rank_and_crowding[i] for i in tournament_candidates_indices]
        best_candidate = tournament_candidates[0]
        for i in range(1, k_tournament_size):
            candidate = tournament_candidates[i]
            if candidate['rank'] < best_candidate['rank']:
                best_candidate = candidate
            elif candidate['rank'] == best_candidate['rank']:
                if candidate['crowding_distance'] > best_candidate['crowding_distance']:
                    best_candidate = candidate
        selected_parents.append(best_candidate)
    return selected_parents


# Seção: Lógica NSGA-II

# def dominates(ind_a_objectives, ind_b_objectives):
#     a_is_better_or_equal = (ind_a_objectives["acc"] >= ind_b_objectives["acc"] and ind_a_objectives["tokens"] <= ind_b_objectives["tokens"])
#     a_is_strictly_better = (ind_a_objectives["acc"] > ind_b_objectives["acc"] or ind_a_objectives["tokens"] < ind_b_objectives["tokens"])
#     return a_is_better_or_equal and a_is_strictly_better

def dominates(ind_a_objectives, ind_b_objectives):
    a_is_better_or_equal = (ind_a_objectives["f1"] >= ind_b_objectives["f1"] and ind_a_objectives["tokens"] <= ind_b_objectives["tokens"])
    a_is_strictly_better = (ind_a_objectives["f1"] > ind_b_objectives["f1"] or ind_a_objectives["tokens"] < ind_b_objectives["tokens"])
    return a_is_better_or_equal and a_is_strictly_better


def fast_non_dominated_sort(population_with_objectives):
    fronts = [[]]
    for p_ind in population_with_objectives:
        p_ind['dominated_solutions_indices'] = []
        p_ind['domination_count'] = 0
        for q_idx, q_ind in enumerate(population_with_objectives):
            if p_ind == q_ind: continue
            if dominates(p_ind, q_ind):
                p_ind['dominated_solutions_indices'].append(q_idx)
            elif dominates(q_ind, p_ind):
                p_ind['domination_count'] += 1
        if p_ind['domination_count'] == 0:
            p_ind['rank'] = 0
            fronts[0].append(p_ind)
    current_rank_idx = 0
    while fronts[current_rank_idx]:
        next_front_individuals = []
        for p_ind in fronts[current_rank_idx]:
            for q_idx in p_ind['dominated_solutions_indices']:
                q_ind_ref = population_with_objectives[q_idx]
                q_ind_ref['domination_count'] -= 1
                if q_ind_ref['domination_count'] == 0:
                    q_ind_ref['rank'] = current_rank_idx + 1
                    next_front_individuals.append(q_ind_ref)
        current_rank_idx += 1
        if next_front_individuals:
            fronts.append(next_front_individuals)
        else:
            break
    return fronts


# def compute_crowding_distance(front_individuals):
#     if not front_individuals: return []
#     num_individuals = len(front_individuals)
#     for ind in front_individuals: ind['crowding_distance'] = 0.0
#     objectives = {'acc': True, 'tokens': False}
#     for obj_key, maximize in objectives.items():
#         sorted_front = sorted(front_individuals, key=lambda x: x[obj_key])
#         sorted_front[0]['crowding_distance'] = float('inf')
#         if num_individuals > 1: sorted_front[num_individuals - 1]['crowding_distance'] = float('inf')
#         min_obj_val = sorted_front[0][obj_key]
#         max_obj_val = sorted_front[num_individuals - 1][obj_key]
#         range_obj = max_obj_val - min_obj_val
#         if range_obj == 0: continue
#         for i in range(1, num_individuals - 1):
#             if sorted_front[i]['crowding_distance'] != float('inf'):
#                 sorted_front[i]['crowding_distance'] += (sorted_front[i+1][obj_key] - sorted_front[i-1][obj_key]) / range_obj
#     return front_individuals

def compute_crowding_distance(front_individuals):
    if not front_individuals: return []
    num_individuals = len(front_individuals)
    for ind in front_individuals: ind['crowding_distance'] = 0.0
    objectives = {'f1': True, 'tokens': False}
    for obj_key, maximize in objectives.items():
        sorted_front = sorted(front_individuals, key=lambda x: x[obj_key])
        sorted_front[0]['crowding_distance'] = float('inf')
        if num_individuals > 1: sorted_front[num_individuals - 1]['crowding_distance'] = float('inf')
        min_obj_val = sorted_front[0][obj_key]
        max_obj_val = sorted_front[num_individuals - 1][obj_key]
        range_obj = max_obj_val - min_obj_val
        if range_obj == 0: continue
        for i in range(1, num_individuals - 1):
            if sorted_front[i]['crowding_distance'] != float('inf'):
                sorted_front[i]['crowding_distance'] += (sorted_front[i+1][obj_key] - sorted_front[i-1][obj_key]) / range_obj
    return front_individuals


# Seção: Funções Auxiliares de Evolução

def evaluate_population(prompts_to_evaluate, dataset, config):
    evaluated_population = []
    evaluator_config = config["evaluators"][0]
    strategy_config = config["strategies"][0]
    base_output_dir = config["base_output_dir"]
    eval_log_dir = os.path.join(base_output_dir, "prompt_eval_logs")
    os.makedirs(eval_log_dir, exist_ok=True)
    prompt_list = [p["prompt"] if isinstance(p, dict) else p for p in prompts_to_evaluate]
    for p_text in prompt_list:
        metrics = evaluate_prompt(p_text, dataset, executor_config, strategy_config, config, eval_log_dir)
        acc, f1, tokens, _ = metrics
        evaluated_population.append({"prompt": p_text, "acc": acc, "f1": f1, "tokens": tokens, "metrics": metrics})
    return evaluated_population


def generate_unique_offspring(current_population, config):
    offspring_prompts = []
    existing_prompts = {ind['prompt'] for ind in current_population}
    population_size = config.get("population_size", 10)
    k_tournament_parents = config.get("k_tournament_parents", 2)
    max_attempts = population_size * 3
    attempts = 0
    while len(offspring_prompts) < population_size and attempts < max_attempts:
        attempts += 1
        if len(current_population) < 2: break
        parent_pair = tournament_selection_multiobjective(current_population, k_tournament_parents, 2)
        child_dict_list = mop_crossover_and_mutation_ga(parent_pair, config)
        if child_dict_list and "prompt" in child_dict_list[0] and "erro_" not in child_dict_list[0]["prompt"]:
            new_prompt = child_dict_list[0]["prompt"]
            if new_prompt not in existing_prompts:
                offspring_prompts.append({"prompt": new_prompt})
                existing_prompts.add(new_prompt)
    if len(offspring_prompts) < population_size:
        print(f"[utils] [!] Apenas {len(offspring_prompts)} filhos únicos foram gerados.")
    return [p["prompt"] for p in offspring_prompts]


def select_survivors_nsgaii(parent_population, offspring_population, population_size):
    combined_population = parent_population + offspring_population
    all_fronts = fast_non_dominated_sort(combined_population)
    next_generation = []
    for front in all_fronts:
        if not front: continue
        compute_crowding_distance(front)
        if len(next_generation) + len(front) <= population_size:
            next_generation.extend(front)
        else:
            num_needed = population_size - len(next_generation)
            front.sort(key=lambda x: x['crowding_distance'], reverse=True)
            next_generation.extend(front[:num_needed])
            break
    return next_generation


# Seção: Persistência e Salvamento de Resultados

# def save_generation_results(population, generation, config, output_dir):
#     os.makedirs(output_dir, exist_ok=True)
#     evaluator_name = config.get("evaluators", [{}])[0].get("name", "unknown_model").replace(":", "_").replace("/", "_")
#     strategy_name = config.get("strategies", [{}])[0].get("name", "unknown_strategy")
#     path = os.path.join(output_dir, f"results_gen_{generation}_{evaluator_name}_{strategy_name}.csv")
#     data = []
#     for ind in population:
#         prompt, metrics = ind.get("prompt"), ind.get("metrics")
#         if metrics and len(metrics) >= 4:
#             acc, f1, tokens, alert_message = metrics[:4]
#         else:
#             acc, f1, tokens, alert_message = 0.0, 0.0, 0, "metrics_missing"
#         data.append({"generation": generation, "prompt": prompt, "accuracy": acc, "f1_score": f1, "tokens": tokens, "alert": alert_message})
#     df = pd.DataFrame(data)
#     df = df.sort_values(by=["accuracy", "tokens"], ascending=[False, True])
#     df.to_csv(path, index=False, encoding='utf-8')
#     print(f"[utils] Resultados detalhados da geração {generation} salvos em {path}")

def save_generation_results(population, generation, config, output_dir):
    os.makedirs(output_dir, exist_ok=True)
    evaluator_name = config.get("evaluators", [{}])[0].get("name", "unknown_model").replace(":", "_").replace("/", "_")
    strategy_name = config.get("strategies", [{}])[0].get("name", "unknown_strategy")
    path = os.path.join(output_dir, f"results_gen_{generation}_{evaluator_name}_{strategy_name}.csv")
    data = []
    for ind in population:
        prompt, metrics = ind.get("prompt"), ind.get("metrics")
        if metrics and len(metrics) >= 4:
            acc, f1, tokens, alert_message = metrics[:4]
        else:
            acc, f1, tokens, alert_message = 0.0, 0.0, 0, "metrics_missing"
        data.append({"generation": generation, "prompt": prompt, "accuracy": acc, "f1_score": f1, "tokens": tokens, "alert": alert_message})
    df = pd.DataFrame(data)
    df = df.sort_values(by=["f1_score", "tokens"], ascending=[False, True])
    df.to_csv(path, index=False, encoding='utf-8')
    print(f"[utils] Resultados detalhados da geração {generation} salvos em {path}")


# def save_sorted_population(population, generation, output_dir):
#     os.makedirs(output_dir, exist_ok=True)
#     sorted_log_path = os.path.join(output_dir, f"population_sorted_gen_{generation}.csv")
#     data = []
#     for ind in population:
#         prompt, metrics = ind.get("prompt"), ind.get("metrics")
#         if metrics and len(metrics) >= 4:
#             acc, f1, tokens, alert_message = ind["metrics"][:4]
#         else:
#             acc, f1, tokens, alert_message = 0.0, 0.0, 0, "metrics_missing"
#         data.append({"generation": generation, "prompt": prompt, "accuracy": acc, "f1_score": f1, "tokens": tokens, "alert": alert_message})
#     df = pd.DataFrame(data)
#     df = df.sort_values(by=["accuracy", "tokens"], ascending=[False, True])
#     df.to_csv(sorted_log_path, index=False, encoding='utf-8')
#     print(f"[utils] População ordenada da geração {generation} salva em {sorted_log_path}")

def save_sorted_population(population, generation, output_dir):
    os.makedirs(output_dir, exist_ok=True)
    sorted_log_path = os.path.join(output_dir, f"population_sorted_gen_{generation}.csv")
    data = []
    for ind in population:
        prompt, metrics = ind.get("prompt"), ind.get("metrics")
        if metrics and len(metrics) >= 4:
            acc, f1, tokens, alert_message = ind["metrics"][:4]
        else:
            acc, f1, tokens, alert_message = 0.0, 0.0, 0, "metrics_missing"
        data.append({"generation": generation, "prompt": prompt, "accuracy": acc, "f1_score": f1, "tokens": tokens, "alert": alert_message})
    df = pd.DataFrame(data)
    df = df.sort_values(by=["f1_score", "tokens"], ascending=[False, True])
    df.to_csv(sorted_log_path, index=False, encoding='utf-8')
    print(f"[utils] População ordenada da geração {generation} salva em {sorted_log_path}")


def save_final_results(population, config, output_csv_path): 
    print("[utils] Salvando resultados finais.")
    data = []
    for ind in population:
        prompt, metrics = ind.get("prompt"), ind.get("metrics")
        if metrics and len(metrics) >= 4:
            acc, f1, tokens, alert_message = ind.get("metrics")[:4]
        else:
            acc, f1, tokens, alert_message = 0.0, 0.0, 0, "metrics_final_missing"
        data.append({"prompt": prompt, "accuracy": acc, "f1_score": f1, "tokens": tokens, "alert": alert_message})
    df = pd.DataFrame(data)
    top_k = config.get("top_k", len(df))
    df_top_k = df.head(top_k)
    df_top_k.to_csv(output_csv_path, index=False, encoding='utf-8')


# def save_pareto_front_data(front_individuals, csv_path, plot_path):
#     if not front_individuals:
#         df_empty = pd.DataFrame(columns=["prompt", "acc", "f1", "tokens", "rank", "crowding_distance"])
#         df_empty.to_csv(csv_path, index=False)
#         plt.figure()
#         plt.text(0.5, 0.5, "Fronteira de Pareto Vazia", ha='center', va='center')
#         plt.xlabel("Número de Tokens")
#         plt.ylabel("Acurácia")
#         plt.title("Fronteira de Pareto (Tokens vs Acurácia)")
#         plt.savefig(plot_path)
#         plt.close()
#         return
#     data_to_save = []
#     for ind in front_individuals:
#         data_to_save.append({"prompt": ind.get("prompt", "N/A"), "acc": ind.get("acc", 0.0), "f1": ind.get("f1", 0.0), "tokens": ind.get("tokens", 0), "rank": ind.get("rank", -1), "crowding_distance": ind.get("crowding_distance", 0.0)})
#     df = pd.DataFrame(data_to_save)
#     df_sorted = df.sort_values(by="acc", ascending=False)
#     df_sorted.to_csv(csv_path, index=False, encoding='utf-8')
#     plt.figure(figsize=(10, 6))
#     plt.scatter(df["tokens"], df["acc"], c='blue', alpha=0.7, edgecolors='w', s=70)
#     plt.xlabel("Número de Tokens (Menor é Melhor)")
#     plt.ylabel("Acurácia (Maior é Melhor)")
#     plt.title("Fronteira de Pareto (Tokens vs Acurácia)")
#     plt.grid(True, linestyle='--', alpha=0.6)
#     plt.savefig(plot_path)
#     plt.close()
#     print(f"[utils] Gráfico da fronteira de Pareto salvo em {plot_path}")

def save_pareto_front_data(front_individuals, csv_path, plot_path):
    if not front_individuals:
        df_empty = pd.DataFrame(columns=["prompt", "acc", "f1", "tokens", "rank", "crowding_distance"])
        df_empty.to_csv(csv_path, index=False)
        plt.figure()
        plt.text(0.5, 0.5, "Fronteira de Pareto Vazia", ha='center', va='center')
        plt.xlabel("Número de Tokens")
        plt.ylabel("F1 Score")
        plt.title("Fronteira de Pareto (Tokens vs F1 Score)")
        plt.savefig(plot_path)
        plt.close()
        return
    data_to_save = []
    for ind in front_individuals:
        data_to_save.append({"prompt": ind.get("prompt", "N/A"), "acc": ind.get("acc", 0.0), "f1": ind.get("f1", 0.0), "tokens": ind.get("tokens", 0), "rank": ind.get("rank", -1), "crowding_distance": ind.get("crowding_distance", 0.0)})
    df = pd.DataFrame(data_to_save)
    df_sorted = df.sort_values(by="f1", ascending=False)
    df_sorted.to_csv(csv_path, index=False, encoding='utf-8')
    plt.figure(figsize=(10, 6))
    plt.scatter(df["tokens"], df["f1"], c='blue', alpha=0.7, edgecolors='w', s=70)
    plt.xlabel("Número de Tokens (Menor é Melhor)")
    plt.ylabel("F1 Score (Maior é Melhor)")
    plt.title("Fronteira de Pareto (Tokens vs F1 Score)")
    plt.grid(True, linestyle='--', alpha=0.6)
    plt.savefig(plot_path)
    plt.close()
    print(f"[utils] Gráfico da fronteira de Pareto salvo em {plot_path}")<|MERGE_RESOLUTION|>--- conflicted
+++ resolved
@@ -213,9 +213,6 @@
         return [{"prompt": mutated_prompt}]
 
 
-<<<<<<< HEAD
-# Seção: Avaliação de Prompts positivo/negativo
-=======
 def mop_crossover_and_mutation_ga(pair_of_parent_prompts, config):
     """
     Realiza Crossover e, condicionalmente, Mutação.
@@ -275,7 +272,6 @@
 
 
 # Seção: Avaliação de Prompts
->>>>>>> b7f71264
 
 def evaluate_prompt_single(prompt_instruction: str, text: str, label: int,
                         evaluator_config: dict, strategy_config: dict,
